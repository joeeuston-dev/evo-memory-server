name: MCP Neo4j Cypher Generate and Upload DXT File

on:
  push:
    tags:
      - mcp-neo4j-cypher-v*
  workflow_dispatch:  # Allows manual triggering of the workflow
<<<<<<< HEAD
    inputs:
      release_tag:
        description: 'Release tag to add .dxt file to (e.g., mcp-neo4j-cypher-v1.0.0)'
        required: true
        type: string
=======
      inputs:
        release_tag:
          description: 'Release tag to add .dxt file to (e.g., mcp-neo4j-cypher-v1.0.0)'
          required: true
          type: string
>>>>>>> fd78aa1e

permissions:
  contents: write

jobs:
  generate-dxt:
    runs-on: ubuntu-latest
    
    steps:
      - name: Determine tag name
        id: tag
        run: |
          if [ "${{ github.event_name }}" = "push" ]; then
            TAG_NAME="${{ github.ref_name }}"
            echo "Tag from push event: $TAG_NAME"
          else
            TAG_NAME="${{ github.event.inputs.release_tag }}"
            echo "Tag from manual input: $TAG_NAME"
          fi
          echo "tag_name=$TAG_NAME" >> $GITHUB_OUTPUT

      - name: Checkout code at specific tag
        uses: actions/checkout@v4
        with:
          ref: ${{ steps.tag.outputs.tag_name }}

      - name: Setup Python
        uses: actions/setup-python@v5
        with:
          python-version-file: "servers/mcp-neo4j-cypher/pyproject.toml"

      - name: Install uv
        uses: astral-sh/setup-uv@v5

      - name: Setup Node.js for dxt
        uses: actions/setup-node@v4
        with:
          node-version: '18'

      - name: Install Anthropic dxt
        run: npm install -g @anthropic-ai/dxt

      - name: Setup Python environment and dependencies with uv
        run: |
          cd servers/mcp-neo4j-cypher/
          uv sync
          # Install the package in development mode
          uv pip install -e .

      - name: Generate .dxt file
        run: |
          cd servers/mcp-neo4j-cypher/
  
          echo "Running dxt pack with uv..."
          uv run dxt pack .

      - name: Upload .dxt file to release
        env:
          GITHUB_TOKEN: ${{ secrets.GITHUB_TOKEN }}
        run: |
          gh release upload "${{ steps.tag.outputs.tag_name }}" \
            servers/mcp-neo4j-cypher/*.dxt \
            --clobber<|MERGE_RESOLUTION|>--- conflicted
+++ resolved
@@ -5,19 +5,11 @@
     tags:
       - mcp-neo4j-cypher-v*
   workflow_dispatch:  # Allows manual triggering of the workflow
-<<<<<<< HEAD
     inputs:
       release_tag:
         description: 'Release tag to add .dxt file to (e.g., mcp-neo4j-cypher-v1.0.0)'
         required: true
         type: string
-=======
-      inputs:
-        release_tag:
-          description: 'Release tag to add .dxt file to (e.g., mcp-neo4j-cypher-v1.0.0)'
-          required: true
-          type: string
->>>>>>> fd78aa1e
 
 permissions:
   contents: write
