--- conflicted
+++ resolved
@@ -12,11 +12,8 @@
 * Add error indicator to tool results in the `CallToolResult` object
 * Add HTTP transport option
 * Migrate to FastMCP v2.x
-<<<<<<< HEAD
 * Add tool annotations
-=======
 * Update Dockerfile for http configuration
->>>>>>> 13b4d1d7
 
 ## v0.2.4
 
